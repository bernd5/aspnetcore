using System;
using System.Net;
using System.Net.Sockets;
using System.Runtime.InteropServices;
using System.Threading;
using Microsoft.AspNetCore.Server.Kestrel;
using Microsoft.AspNetCore.Server.Kestrel.Infrastructure;
using Microsoft.AspNetCore.Server.Kestrel.Networking;
using Xunit;

namespace Microsoft.AspNetCore.Server.KestrelTests
{
    public class MultipleLoopTests
    {
        private readonly Libuv _uv;
        private readonly IKestrelTrace _logger;
        public MultipleLoopTests()
        {
            var engine = new KestrelEngine(new TestServiceContext());
            _uv = engine.Libuv;
            _logger = engine.Log;
        }

        [Fact]
        public void InitAndCloseServerPipe()
        {
            var loop = new UvLoopHandle(_logger);
            var pipe = new UvPipeHandle(_logger);

            loop.Init(_uv);
            pipe.Init(loop, (a, b) => { }, true);
            pipe.Bind(@"\\.\pipe\InitAndCloseServerPipe");
            pipe.Dispose();

            loop.Run();

            pipe.Dispose();
            loop.Dispose();

        }

        [Fact(Skip = "Test needs to be fixed (UvException: Error -4082 EBUSY resource busy or locked from loop_close)")]
        public void ServerPipeListenForConnections()
        {
            var loop = new UvLoopHandle(_logger);
            var serverListenPipe = new UvPipeHandle(_logger);

            loop.Init(_uv);
            serverListenPipe.Init(loop, (a, b) => { }, false);
            serverListenPipe.Bind(@"\\.\pipe\ServerPipeListenForConnections");
            serverListenPipe.Listen(128, (_1, status, error, _2) =>
            {
                var serverConnectionPipe = new UvPipeHandle(_logger);
                serverConnectionPipe.Init(loop, (a, b) => { }, true);
                try
                {
                    serverListenPipe.Accept(serverConnectionPipe);
                }
                catch (Exception)
                {
                    serverConnectionPipe.Dispose();
                    return;
                }

                var writeRequest = new UvWriteReq(new KestrelTrace(new TestKestrelTrace()));
                writeRequest.Init(loop);
                var block = MemoryPoolBlock2.Create(
                    new ArraySegment<byte>(new byte[] { 1, 2, 3, 4 }),
                    dataPtr: IntPtr.Zero,
                    pool: null,
                    slab: null);
                var start = new MemoryPoolIterator2(block, 0);
                var end = new MemoryPoolIterator2(block, block.Data.Count);
                writeRequest.Write(
                    serverConnectionPipe,
                    start, 
                    end,
                    1,
                    (_3, status2, error2, _4) =>
                    {
                        writeRequest.Dispose();
                        serverConnectionPipe.Dispose();
                        serverListenPipe.Dispose();
                        block.Unpin();
                    },
                    null);

            }, null);

            var worker = new Thread(() =>
            {
                var loop2 = new UvLoopHandle(_logger);
                var clientConnectionPipe = new UvPipeHandle(_logger);
                var connect = new UvConnectRequest(new KestrelTrace(new TestKestrelTrace()));

                loop2.Init(_uv);
                clientConnectionPipe.Init(loop2, (a, b) => { }, true);
                connect.Init(loop2);
                connect.Connect(clientConnectionPipe, @"\\.\pipe\ServerPipeListenForConnections", (_1, status, error, _2) =>
                {
                    var buf = loop2.Libuv.buf_init(Marshal.AllocHGlobal(8192), 8192);

                    connect.Dispose();
                    clientConnectionPipe.ReadStart(
                        (_3, cb, _4) => buf,
                        (_3, status2, _4) =>
                        {
                            if (status2 == 0)
                            {
                                clientConnectionPipe.Dispose();
                            }
                        },
                        null);
                }, null);
                loop2.Run();
                loop2.Dispose();
            });
            worker.Start();
            loop.Run();
            loop.Dispose();
            worker.Join();
        }


        [Fact(Skip = "Test needs to be fixed (UvException: Error -4088 EAGAIN resource temporarily unavailable from accept)")]
        public void ServerPipeDispatchConnections()
        {
            var pipeName = @"\\.\pipe\ServerPipeDispatchConnections" + Guid.NewGuid().ToString("n");

            var port = TestServer.GetNextPort();
            var loop = new UvLoopHandle(_logger);
            loop.Init(_uv);

            var serverConnectionPipe = default(UvPipeHandle);
            var serverConnectionPipeAcceptedEvent = new ManualResetEvent(false);
            var serverConnectionTcpDisposedEvent = new ManualResetEvent(false);

            var serverListenPipe = new UvPipeHandle(_logger);
            serverListenPipe.Init(loop, (a, b) => { }, false);
            serverListenPipe.Bind(pipeName);
            serverListenPipe.Listen(128, (_1, status, error, _2) =>
            {
                serverConnectionPipe = new UvPipeHandle(_logger);
                serverConnectionPipe.Init(loop, (a, b) => { }, true);
                try
                {
                    serverListenPipe.Accept(serverConnectionPipe);
                    serverConnectionPipeAcceptedEvent.Set();
                }
                catch (Exception ex)
                {
                    Console.WriteLine(ex);
                    serverConnectionPipe.Dispose();
                    serverConnectionPipe = null;
                }
            }, null);

            var serverListenTcp = new UvTcpHandle(_logger);
<<<<<<< HEAD
            serverListenTcp.Init(loop, (a, b) => { });
            var address = ServerAddress.FromUrl("http://localhost:54321/");
=======
            serverListenTcp.Init(loop);
            var address = ServerAddress.FromUrl($"http://localhost:{port}/");
>>>>>>> ffa8f3f0
            serverListenTcp.Bind(address);
            serverListenTcp.Listen(128, (_1, status, error, _2) =>
            {
                var serverConnectionTcp = new UvTcpHandle(_logger);
                serverConnectionTcp.Init(loop, (a, b) => { });
                serverListenTcp.Accept(serverConnectionTcp);

                serverConnectionPipeAcceptedEvent.WaitOne();

                var writeRequest = new UvWriteReq(new KestrelTrace(new TestKestrelTrace()));
                writeRequest.Init(loop);
                writeRequest.Write2(
                    serverConnectionPipe,
                    new ArraySegment<ArraySegment<byte>>(new ArraySegment<byte>[] { new ArraySegment<byte>(new byte[] { 1, 2, 3, 4 }) }),
                    serverConnectionTcp,
                    (_3, status2, error2, _4) =>
                    {
                        writeRequest.Dispose();
                        serverConnectionTcp.Dispose();
                        serverConnectionTcpDisposedEvent.Set();
                        serverConnectionPipe.Dispose();
                        serverListenPipe.Dispose();
                        serverListenTcp.Dispose();
                    },
                    null);
            }, null);

            var worker = new Thread(() =>
            {
                var loop2 = new UvLoopHandle(_logger);
                var clientConnectionPipe = new UvPipeHandle(_logger);
                var connect = new UvConnectRequest(new KestrelTrace(new TestKestrelTrace()));

                loop2.Init(_uv);
                clientConnectionPipe.Init(loop2, (a, b) => { }, true);
                connect.Init(loop2);
                connect.Connect(clientConnectionPipe, pipeName, (_1, status, error, _2) =>
                {
                    connect.Dispose();

                    var buf = loop2.Libuv.buf_init(Marshal.AllocHGlobal(64), 64);

                    serverConnectionTcpDisposedEvent.WaitOne();

                    clientConnectionPipe.ReadStart(
                        (_3, cb, _4) => buf,
                        (_3, status2, _4) =>
                        {
                            if (status2 == 0)
                            {
                                clientConnectionPipe.Dispose();
                                return;
                            }
                            var clientConnectionTcp = new UvTcpHandle(_logger);
                            clientConnectionTcp.Init(loop2, (a, b) => { });
                            clientConnectionPipe.Accept(clientConnectionTcp);
                            var buf2 = loop2.Libuv.buf_init(Marshal.AllocHGlobal(64), 64);
                            clientConnectionTcp.ReadStart(
                                (_5, cb, _6) => buf2,
                                (_5, status3, _6) =>
                                {
                                    if (status3 == 0)
                                    {
                                        clientConnectionTcp.Dispose();
                                    }
                                },
                                null);
                        },
                        null);
                }, null);
                loop2.Run();
                loop2.Dispose();
            });

            var worker2 = new Thread(() =>
            {
                try
                {
                    serverConnectionPipeAcceptedEvent.WaitOne();

                    var socket = TestConnection.CreateConnectedLoopbackSocket(port);
                    socket.Send(new byte[] { 6, 7, 8, 9 });
                    socket.Shutdown(SocketShutdown.Send);
                    var cb = socket.Receive(new byte[64]);
                    socket.Dispose();
                }
                catch(Exception ex)
                {
                    Console.WriteLine(ex);
                }
            });

            worker.Start();
            worker2.Start();

            loop.Run();
            loop.Dispose();
            worker.Join();
            worker2.Join();
        }
    }
}<|MERGE_RESOLUTION|>--- conflicted
+++ resolved
@@ -156,13 +156,8 @@
             }, null);
 
             var serverListenTcp = new UvTcpHandle(_logger);
-<<<<<<< HEAD
             serverListenTcp.Init(loop, (a, b) => { });
-            var address = ServerAddress.FromUrl("http://localhost:54321/");
-=======
-            serverListenTcp.Init(loop);
             var address = ServerAddress.FromUrl($"http://localhost:{port}/");
->>>>>>> ffa8f3f0
             serverListenTcp.Bind(address);
             serverListenTcp.Listen(128, (_1, status, error, _2) =>
             {
