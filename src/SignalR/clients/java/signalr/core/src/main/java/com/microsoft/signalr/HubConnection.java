// Copyright (c) .NET Foundation. All rights reserved.
// Licensed under the Apache License, Version 2.0. See License.txt in the project root for license information.

package com.microsoft.signalr;

import java.io.StringReader;
import java.lang.reflect.Type;
import java.nio.ByteBuffer;
import java.nio.charset.StandardCharsets;
import java.util.*;
import java.util.concurrent.*;
import java.util.concurrent.atomic.AtomicInteger;
import java.util.concurrent.atomic.AtomicLong;
import java.util.concurrent.locks.Lock;
import java.util.concurrent.locks.ReentrantLock;

import org.slf4j.Logger;
import org.slf4j.LoggerFactory;

import com.google.gson.stream.JsonReader;

import io.reactivex.Completable;
import io.reactivex.Observable;
import io.reactivex.Single;
import io.reactivex.subjects.*;
import okhttp3.OkHttpClient;

/**
 * A connection used to invoke hub methods on a SignalR Server.
 */
public class HubConnection implements AutoCloseable {
    private static final byte RECORD_SEPARATOR = 0x1e;
    private static final List<Type> emptyArray = new ArrayList<>();
    private static final int MAX_NEGOTIATE_ATTEMPTS = 100;

    private final CallbackMap handlers = new CallbackMap();
    private final HubProtocol protocol;
    private final boolean skipNegotiate;
    private final Map<String, String> headers;
    private final int negotiateVersion = 1;
    private final Logger logger = LoggerFactory.getLogger(HubConnection.class);
    private final HttpClient httpClient;
    private final Transport customTransport;
    private final OnReceiveCallBack callback;
    private final Single<String> accessTokenProvider;
    private final TransportEnum transportEnum;

    // These are all user-settable properties
    private String baseUrl;
    private List<OnClosedCallback> onClosedCallbackList;
    private long keepAliveInterval = 15 * 1000;
    private long serverTimeout = 30 * 1000;
    private long handshakeResponseTimeout = 15 * 1000;

    // Private property, modified for testing
    private long tickRate = 1000;


    // Holds all mutable state other than user-defined handlers and settable properties.
    private final ReconnectingConnectionState state;

    /**
     * Sets the server timeout interval for the connection.
     *
     * @param serverTimeoutInMilliseconds The server timeout duration (specified in milliseconds).
     */
    public void setServerTimeout(long serverTimeoutInMilliseconds) {
        this.serverTimeout = serverTimeoutInMilliseconds;
    }

    /**
     * Gets the server timeout duration.
     *
     * @return The server timeout duration (specified in milliseconds).
     */
    public long getServerTimeout() {
        return this.serverTimeout;
    }

    /**
     * Sets the keep alive interval duration.
     *
     * @param keepAliveIntervalInMilliseconds The interval (specified in milliseconds) at which the connection should send keep alive messages.
     */
    public void setKeepAliveInterval(long keepAliveIntervalInMilliseconds) {
        this.keepAliveInterval = keepAliveIntervalInMilliseconds;
    }

    /**
     * Gets the keep alive interval.
     *
     * @return The interval (specified in milliseconds) between keep alive messages.
     */
    public long getKeepAliveInterval() {
        return this.keepAliveInterval;
    }

    /**
     *  Gets the connections connectionId. This value will be cleared when the connection is stopped and
     *  will have a new value every time the connection is successfully started.
     * @return A string representing the the client's connectionId.
     */
    public String getConnectionId() {
        ConnectionState state = this.state.getConnectionStateUnsynchronized(true);
        if (state != null) {
            return state.connectionId;
        }
        return null;
    }

    // For testing purposes
    void setTickRate(long tickRateInMilliseconds) {
        this.tickRate = tickRateInMilliseconds;
    }

    // For testing purposes
    Transport getTransport() {
        return this.state.getConnectionState().transport;
    }

    HubConnection(String url, Transport transport, boolean skipNegotiate, HttpClient httpClient, HubProtocol protocol,
                  Single<String> accessTokenProvider, long handshakeResponseTimeout, Map<String, String> headers, TransportEnum transportEnum,
                  Action1<OkHttpClient.Builder> configureBuilder) {
        if (url == null || url.isEmpty()) {
            throw new IllegalArgumentException("A valid url is required.");
        }

        this.state = new ReconnectingConnectionState(this.logger);
        this.baseUrl = url;
        this.protocol = protocol;

        if (accessTokenProvider != null) {
            this.accessTokenProvider = accessTokenProvider;
        } else {
            this.accessTokenProvider = Single.just("");
        }

        if (httpClient != null) {
            this.httpClient = httpClient;
        } else {
            this.httpClient = new DefaultHttpClient(configureBuilder);
        }

        if (transport != null) {
            this.transportEnum = TransportEnum.ALL;
            this.customTransport = transport;
        } else if (transportEnum != null) {
            this.transportEnum = transportEnum;
            this.customTransport = null;
        } else {
            this.transportEnum = TransportEnum.ALL;
            this.customTransport = null;
        }

        if (handshakeResponseTimeout > 0) {
            this.handshakeResponseTimeout = handshakeResponseTimeout;
        }

        this.headers = headers;
        this.skipNegotiate = skipNegotiate;

        this.callback = (payload) -> ReceiveLoop(payload);
    }

    private Single<NegotiateResponse> handleNegotiate(String url, Map<String, String> localHeaders) {
        HttpRequest request = new HttpRequest();
        request.addHeaders(localHeaders);

        return httpClient.post(Negotiate.resolveNegotiateUrl(url, this.negotiateVersion), request).map((response) -> {
            if (response.getStatusCode() != 200) {
                throw new RuntimeException(String.format("Unexpected status code returned from negotiate: %d %s.",
                        response.getStatusCode(), response.getStatusText()));
            }
            JsonReader reader = new JsonReader(new StringReader(new String(response.getContent().array(), StandardCharsets.UTF_8)));
            NegotiateResponse negotiateResponse = new NegotiateResponse(reader);

            if (negotiateResponse.getError() != null) {
                throw new RuntimeException(negotiateResponse.getError());
            }

            if (negotiateResponse.getAccessToken() != null) {
                localHeaders.put("Authorization", "Bearer " + negotiateResponse.getAccessToken());
            }

            return negotiateResponse;
        });
    }

    /**
     * Indicates the state of the {@link HubConnection} to the server.
     *
     * @return HubConnection state enum.
     */
    public HubConnectionState getConnectionState() {
        return this.state.getHubConnectionState();
    }

    // For testing only
    String getBaseUrl() {
        return this.baseUrl;
    }

    /**
     * Sets a new url for the HubConnection.
     * @param url The url to connect to.
     */
    public void setBaseUrl(String url) {
        if (url == null || url.isEmpty()) {
            throw new IllegalArgumentException("The HubConnection url must be a valid url.");
        }

        if (this.state.getHubConnectionState() != HubConnectionState.DISCONNECTED) {
            throw new IllegalStateException("The HubConnection must be in the disconnected state to change the url.");
        }

        this.baseUrl = url;
    }

    /**
     * Starts a connection to the server.
     *
     * @return A Completable that completes when the connection has been established.
     */
    public Completable start() {
        CompletableSubject localStart = CompletableSubject.create();

        this.state.lock.lock();
        try {
            if (this.state.getHubConnectionState() != HubConnectionState.DISCONNECTED) {
                logger.debug("The connection is in the '{}' state. Waiting for in-progress start to complete or completing this start immediately.", this.state.getHubConnectionState());
                return this.state.getConnectionStateUnsynchronized(false).startTask;
            }

            this.state.changeState(HubConnectionState.DISCONNECTED, HubConnectionState.CONNECTING);

            CompletableSubject tokenCompletable = CompletableSubject.create();
            Map<String, String> localHeaders = new HashMap<>();
            localHeaders.put(UserAgentHelper.getUserAgentName(), UserAgentHelper.createUserAgentString());
            if (headers != null) {
                localHeaders.putAll(headers);
            }
            ConnectionState connectionState = new ConnectionState(this);
            this.state.setConnectionState(connectionState);
            connectionState.startTask = localStart;

            accessTokenProvider.subscribe(token -> {
                if (token != null && !token.isEmpty()) {
                    localHeaders.put("Authorization", "Bearer " + token);
                }
                tokenCompletable.onComplete();
            }, error -> {
                tokenCompletable.onError(error);
            });

            Single<NegotiateResponse> negotiate = null;
            if (!skipNegotiate) {
                negotiate = tokenCompletable.andThen(Single.defer(() -> startNegotiate(baseUrl, 0, localHeaders)));
            } else {
                negotiate = tokenCompletable.andThen(Single.defer(() -> Single.just(new NegotiateResponse(baseUrl))));
            }

            negotiate.flatMapCompletable(negotiateResponse -> {
                logger.debug("Starting HubConnection.");
                Transport transport = customTransport;
                if (transport == null) {
                    Single<String> tokenProvider = negotiateResponse.getAccessToken() != null ? Single.just(negotiateResponse.getAccessToken()) : accessTokenProvider;
                    TransportEnum chosenTransport;
                    if (this.skipNegotiate) {
<<<<<<< HEAD
=======
                        if (this.transportEnum != TransportEnum.WEBSOCKETS) {
                            throw new RuntimeException("Negotiation can only be skipped when using the WebSocket transport directly with '.withTransport(TransportEnum.WEBSOCKETS)' on the 'HubConnectionBuilder'.");
                        }
>>>>>>> 368fa1df
                        chosenTransport = this.transportEnum;
                    } else {
                        chosenTransport = negotiateResponse.getChosenTransport();
                    }
                    switch (chosenTransport) {
                        case LONG_POLLING:
                            transport = new LongPollingTransport(localHeaders, httpClient, tokenProvider);
                            break;
                        default:
                            transport = new WebSocketTransport(localHeaders, httpClient);
                    }
                }

                connectionState.transport = transport;

                transport.setOnReceive(this.callback);
                transport.setOnClose((message) -> stopConnection(message));

                return transport.start(negotiateResponse.getFinalUrl()).andThen(Completable.defer(() -> {
                    ByteBuffer handshake = HandshakeProtocol.createHandshakeRequestMessage(
                                new HandshakeRequestMessage(protocol.getName(), protocol.getVersion()));

                    this.state.lock();
                    try {
                        if (this.state.hubConnectionState != HubConnectionState.CONNECTING) {
                            return Completable.error(new RuntimeException("Connection closed while trying to connect."));
                        }
                        return connectionState.transport.send(handshake).andThen(Completable.defer(() -> {
                            this.state.lock();
                            try {
                                ConnectionState activeState = this.state.getConnectionStateUnsynchronized(true);
                                if (activeState != null && activeState == connectionState) {
                                    connectionState.timeoutHandshakeResponse(handshakeResponseTimeout, TimeUnit.MILLISECONDS);
                                } else {
                                    return Completable.error(new RuntimeException("Connection closed while sending handshake."));
                                }
                            } finally {
                                this.state.unlock();
                            }
                            return connectionState.handshakeResponseSubject.andThen(Completable.defer(() -> {
                                this.state.lock();
                                try {
                                    ConnectionState activeState = this.state.getConnectionStateUnsynchronized(true);
                                    if (activeState == null || activeState != connectionState) {
                                        return Completable.error(new RuntimeException("Connection closed while waiting for handshake."));
                                    }
                                    this.state.changeState(HubConnectionState.CONNECTING, HubConnectionState.CONNECTED);
                                    logger.info("HubConnection started.");
                                    connectionState.resetServerTimeout();
                                    // Don't send pings if we're using long polling.
                                    if (negotiateResponse.getChosenTransport() != TransportEnum.LONG_POLLING) {
                                        connectionState.activatePingTimer();
                                    }
                                } finally {
                                    this.state.unlock();
                                }

                                return Completable.complete();
                            }));
                        }));
                    } finally {
                        this.state.unlock();
                    }
                }));
            // subscribe makes this a "hot" completable so this runs immediately
            }).subscribe(() -> {
                localStart.onComplete();
            }, error -> {
                this.state.lock();
                try {
                    ConnectionState activeState = this.state.getConnectionStateUnsynchronized(true);
                    if (activeState == connectionState) {
                        this.state.changeState(HubConnectionState.CONNECTING, HubConnectionState.DISCONNECTED);
                    }
                // this error is already logged and we want the user to see the original error
                } catch (Exception ex) {
                } finally {
                    this.state.unlock();
                }

                localStart.onError(error);
            });
        } finally {
            this.state.lock.unlock();
        }

        return localStart;
    }

    private Single<NegotiateResponse> startNegotiate(String url, int negotiateAttempts, Map<String, String> localHeaders) {
        if (this.state.getHubConnectionState() != HubConnectionState.CONNECTING) {
            throw new RuntimeException("HubConnection trying to negotiate when not in the CONNECTING state.");
        }

        return handleNegotiate(url, localHeaders).flatMap(response -> {
            if (response.getRedirectUrl() != null && negotiateAttempts >= MAX_NEGOTIATE_ATTEMPTS) {
                throw new RuntimeException("Negotiate redirection limit exceeded.");
            }

            if (response.getRedirectUrl() == null) {
                Set<String> transports = response.getAvailableTransports();
                if (this.transportEnum == TransportEnum.ALL) {
                    if (transports.contains("WebSockets")) {
                        response.setChosenTransport(TransportEnum.WEBSOCKETS);
                    } else if (transports.contains("LongPolling")) {
                        response.setChosenTransport(TransportEnum.LONG_POLLING);
                    } else {
                        throw new RuntimeException("There were no compatible transports on the server.");
                    }
                } else if (this.transportEnum == TransportEnum.WEBSOCKETS && !transports.contains("WebSockets") ||
                        (this.transportEnum == TransportEnum.LONG_POLLING && !transports.contains("LongPolling"))) {
                    throw new RuntimeException("There were no compatible transports on the server.");
                } else {
                    response.setChosenTransport(this.transportEnum);
                }

                String connectionToken = "";
                if (response.getVersion() > 0) {
                    this.state.getConnectionState().connectionId = response.getConnectionId();
                    connectionToken = response.getConnectionToken();
                } else {
                    connectionToken = response.getConnectionId();
                    this.state.getConnectionState().connectionId = connectionToken;
                }

                String finalUrl = Utils.appendQueryString(url, "id=" + connectionToken);

                response.setFinalUrl(finalUrl);
                return Single.just(response);
            }

            return startNegotiate(response.getRedirectUrl(), negotiateAttempts + 1, localHeaders);
        });
    }

    /**
     * Stops a connection to the server.
     *
     * @param errorMessage An error message if the connected needs to be stopped because of an error.
     * @return A Completable that completes when the connection has been stopped.
     */
    private Completable stop(String errorMessage) {
        Transport transport;
        this.state.lock();
        try {
            if (this.state.getHubConnectionState() == HubConnectionState.DISCONNECTED) {
                return Completable.complete();
            }

            if (errorMessage != null) {
                this.state.getConnectionStateUnsynchronized(false).stopError = errorMessage;
                logger.error("HubConnection disconnected with an error: {}.", errorMessage);
            } else {
                logger.debug("Stopping HubConnection.");
            }

            transport = this.state.getConnectionStateUnsynchronized(false).transport;
        } finally {
            this.state.unlock();
        }

        Completable stop = transport.stop();
        stop.onErrorComplete().subscribe();
        return stop;
    }

    private void ReceiveLoop(ByteBuffer payload)
    {
        List<HubMessage> messages;
        ConnectionState connectionState;
        this.state.lock();
        try {
            connectionState = this.state.getConnectionState();
            connectionState.resetServerTimeout();
            connectionState.handleHandshake(payload);
            // The payload only contained the handshake response so we can return.
            if (!payload.hasRemaining()) {
                return;
            }

            messages = protocol.parseMessages(payload, connectionState);
        } finally {
            this.state.unlock();
        }

        for (HubMessage message : messages) {
            logger.debug("Received message of type {}.", message.getMessageType());
            switch (message.getMessageType()) {
                case INVOCATION_BINDING_FAILURE:
                    InvocationBindingFailureMessage msg = (InvocationBindingFailureMessage)message;
                    logger.error("Failed to bind arguments received in invocation '{}' of '{}'.", msg.getInvocationId(), msg.getTarget(), msg.getException());
                    break;
                case INVOCATION:

                    InvocationMessage invocationMessage = (InvocationMessage) message;
                    List<InvocationHandler> handlers = this.handlers.get(invocationMessage.getTarget());
                    if (handlers != null) {
                        for (InvocationHandler handler : handlers) {
                            try {
                                handler.getAction().invoke(invocationMessage.getArguments());
                            } catch (Exception e) {
                                logger.error("Invoking client side method '{}' failed:", invocationMessage.getTarget(), e);
                            }
                        }
                    } else {
                        logger.warn("Failed to find handler for '{}' method.", invocationMessage.getTarget());
                    }
                    break;
                case CLOSE:
                    logger.info("Close message received from server.");
                    CloseMessage closeMessage = (CloseMessage) message;
                    stop(closeMessage.getError());
                    break;
                case PING:
                    // We don't need to do anything in the case of a ping message.
                    break;
                case COMPLETION:
                    CompletionMessage completionMessage = (CompletionMessage)message;
                    InvocationRequest irq = connectionState.tryRemoveInvocation(completionMessage.getInvocationId());
                    if (irq == null) {
                        logger.warn("Dropped unsolicited Completion message for invocation '{}'.", completionMessage.getInvocationId());
                        continue;
                    }
                    irq.complete(completionMessage);
                    break;
                case STREAM_ITEM:
                    StreamItem streamItem = (StreamItem)message;
                    InvocationRequest streamInvocationRequest = connectionState.getInvocation(streamItem.getInvocationId());
                    if (streamInvocationRequest == null) {
                        logger.warn("Dropped unsolicited Completion message for invocation '{}'.", streamItem.getInvocationId());
                        continue;
                    }

                    streamInvocationRequest.addItem(streamItem);
                    break;
                case STREAM_INVOCATION:
                case CANCEL_INVOCATION:
                    logger.error("This client does not support {} messages.", message.getMessageType());

                    throw new UnsupportedOperationException(String.format("The message type %s is not supported yet.", message.getMessageType()));
            }
        }
    }

    /**
     * Stops a connection to the server.
     *
     * @return A Completable that completes when the connection has been stopped.
     */
    public Completable stop() {
        return stop(null);
    }

    private void stopConnection(String errorMessage) {
        RuntimeException exception = null;
        this.state.lock();
        try {
            ConnectionState connectionState = this.state.getConnectionStateUnsynchronized(true);

            if (connectionState == null)
            {
                this.logger.error("'stopConnection' called with a null ConnectionState. This is not expected, please file a bug. https://github.com/dotnet/aspnetcore/issues/new?assignees=&labels=&template=bug_report.md");
                return;
            }

            // errorMessage gets passed in from the transport. An already existing stopError value
            // should take precedence.
            if (connectionState.stopError != null) {
                errorMessage = connectionState.stopError;
            }
            if (errorMessage != null) {
                exception = new RuntimeException(errorMessage);
                logger.error("HubConnection disconnected with an error {}.", errorMessage);
            }

            this.state.setConnectionState(null);
            connectionState.cancelOutstandingInvocations(exception);
            connectionState.close();

            logger.info("HubConnection stopped.");
            // We can be in the CONNECTING or CONNECTED state here, depending on if the handshake response was received or not.
            // connectionState.close() above will exit the Start call with an error if it's still running
            this.state.changeState(HubConnectionState.DISCONNECTED);
        } finally {
            this.state.unlock();
        }

        // Do not run these callbacks inside the hubConnectionStateLock
        if (onClosedCallbackList != null) {
            for (OnClosedCallback callback : onClosedCallbackList) {
                try {
                    callback.invoke(exception);
                } catch (Exception ex) {
                    logger.warn("Invoking 'onClosed' method failed:", ex);
                }
            }
        }
    }

    /**
     * Invokes a hub method on the server using the specified method name.
     * Does not wait for a response from the receiver.
     *
     * @param method The name of the server method to invoke.
     * @param args   The arguments to be passed to the method.
     */
    public void send(String method, Object... args) {
        this.state.lock();
        try {
            if (this.state.getHubConnectionState() != HubConnectionState.CONNECTED) {
                throw new RuntimeException("The 'send' method cannot be called if the connection is not active.");
            }
            sendInvocationMessage(method, args);
        } finally {
            this.state.unlock();
        }
    }

    private void sendInvocationMessage(String method, Object[] args) {
        sendInvocationMessage(method, args, null, false);
    }

    private void sendInvocationMessage(String method, Object[] args, String id, Boolean isStreamInvocation) {
        List<String> streamIds = new ArrayList<>();
        List<Observable> streams = new ArrayList<>();
        args = checkUploadStream(args, streamIds, streams);
        InvocationMessage invocationMessage;
        if (isStreamInvocation) {
            invocationMessage = new StreamInvocationMessage(null, id, method, args, streamIds);
        } else {
            invocationMessage = new InvocationMessage(null, id, method, args, streamIds);
        }

        sendHubMessageWithLock(invocationMessage);
        launchStreams(streamIds, streams);
    }

    void launchStreams(List<String> streamIds, List<Observable> streams) {
        if (streams.isEmpty()) {
            return;
        }

        for (int i = 0; i < streamIds.size(); i++) {
            String streamId = streamIds.get(i);
            Observable stream = streams.get(i);
            stream.subscribe(
                (item) -> sendHubMessageWithLock(new StreamItem(null, streamId, item)),
                (error) -> {
                    sendHubMessageWithLock(new CompletionMessage(null, streamId, null, error.toString()));
                },
                () -> {
                    sendHubMessageWithLock(new CompletionMessage(null, streamId, null, null));
                });
        }
    }

    Object[] checkUploadStream(Object[] args, List<String> streamIds, List<Observable> streams) {
        if (args == null) {
            return new Object[] { null };
        }

        ConnectionState connectionState = this.state.getConnectionState();
        List<Object> params = new ArrayList<>(Arrays.asList(args));
        for (Object arg: args) {
            if (arg instanceof Observable) {
                params.remove(arg);
                Observable stream = (Observable)arg;
                String streamId = connectionState.getNextInvocationId();
                streamIds.add(streamId);
                streams.add(stream);
            }
        }

        return params.toArray();
    }

    /**
     * Invokes a hub method on the server using the specified method name and arguments.
     *
     * @param method The name of the server method to invoke.
     * @param args The arguments used to invoke the server method.
     * @return A Completable that indicates when the invocation has completed.
     */
    public Completable invoke(String method, Object... args) {
        this.state.lock();
        try {
            if (this.state.getHubConnectionState() != HubConnectionState.CONNECTED) {
                throw new RuntimeException("The 'invoke' method cannot be called if the connection is not active.");
            }

            ConnectionState connectionState = this.state.getConnectionStateUnsynchronized(false);
            String id = connectionState.getNextInvocationId();

            CompletableSubject subject = CompletableSubject.create();
            InvocationRequest irq = new InvocationRequest(null, id);
            connectionState.addInvocation(irq);

            Subject<Object> pendingCall = irq.getPendingCall();

            pendingCall.subscribe(result -> subject.onComplete(),
                    error -> subject.onError(error),
                    () -> subject.onComplete());

            // Make sure the actual send is after setting up the callbacks otherwise there is a race
            // where the map doesn't have the callbacks yet when the response is returned
            sendInvocationMessage(method, args, id, false);
            return subject;
        } finally {
            this.state.unlock();
        }
    }

    /**
     * Invokes a hub method on the server using the specified method name and arguments.
     *
     * @param returnType The expected return type.
     * @param method The name of the server method to invoke.
     * @param args The arguments used to invoke the server method.
     * @param <T> The expected return type.
     * @return A Single that yields the return value when the invocation has completed.
     */
    public <T> Single<T> invoke(Class<T> returnType, String method, Object... args) {
        return this.<T>invoke(returnType, returnType, method, args);
    }

    /**
     * Invokes a hub method on the server using the specified method name and arguments.
     * A Type can be retrieved using {@link TypeReference}
     *
     * @param returnType The expected return type.
     * @param method The name of the server method to invoke.
     * @param args The arguments used to invoke the server method.
     * @param <T> The expected return type.
     * @return A Single that yields the return value when the invocation has completed.
     */
    public <T> Single<T> invoke(Type returnType, String method, Object... args) {
        Class<?> returnClass = Utils.typeToClass(returnType);
        return this.<T>invoke(returnType, returnClass, method, args);
    }
    
    @SuppressWarnings("unchecked")
    private <T> Single<T> invoke(Type returnType, Class<?> returnClass, String method, Object... args) {
        this.state.lock();
        try {
            if (this.state.getHubConnectionState() != HubConnectionState.CONNECTED) {
                throw new RuntimeException("The 'invoke' method cannot be called if the connection is not active.");
            }

            ConnectionState connectionState = this.state.getConnectionStateUnsynchronized(false);
            String id = connectionState.getNextInvocationId();
            InvocationRequest irq = new InvocationRequest(returnType, id);
            connectionState.addInvocation(irq);

            SingleSubject<T> subject = SingleSubject.create();

            // forward the invocation result or error to the user
            // run continuations on a separate thread
            Subject<Object> pendingCall = irq.getPendingCall();
            pendingCall.subscribe(result -> {
                subject.onSuccess(Utils.<T>cast(returnClass, result));
            }, error -> subject.onError(error));

            // Make sure the actual send is after setting up the callbacks otherwise there is a race
            // where the map doesn't have the callbacks yet when the response is returned
            sendInvocationMessage(method, args, id, false);
            return subject;
        } finally {
            this.state.unlock();
        }
    }

    /**
     * Invokes a streaming hub method on the server using the specified name and arguments.
     *
     * @param returnType The expected return type of the stream items.
     * @param method The name of the server method to invoke.
     * @param args The arguments used to invoke the server method.
     * @param <T> The expected return type.
     * @return An observable that yields the streaming results from the server.
     */
    public <T> Observable<T> stream(Class<T> returnType, String method, Object ... args) {
        return this.<T>stream(returnType, returnType, method, args);
    }
    
    /**
     * Invokes a streaming hub method on the server using the specified name and arguments.
     *
     * @param returnType The expected return type of the stream items.
     * @param method The name of the server method to invoke.
     * @param args The arguments used to invoke the server method.
     * @param <T> The expected return type.
     * @return An observable that yields the streaming results from the server.
     */
    public <T> Observable<T> stream(Type returnType, String method, Object ... args) {
        Class<?> returnClass = Utils.typeToClass(returnType);
        return this.<T>stream(returnType, returnClass, method, args);
    }
    
    @SuppressWarnings("unchecked")
    private <T> Observable<T> stream(Type returnType, Class<?> returnClass, String method, Object ... args) {
        String invocationId;
        InvocationRequest irq;
        this.state.lock();
        try {
            if (this.state.getHubConnectionState() != HubConnectionState.CONNECTED) {
                throw new RuntimeException("The 'stream' method cannot be called if the connection is not active.");
            }

            ConnectionState connectionState = this.state.getConnectionStateUnsynchronized(false);
            invocationId = connectionState.getNextInvocationId();
            irq = new InvocationRequest(returnType, invocationId);
            connectionState.addInvocation(irq);

            AtomicInteger subscriptionCount = new AtomicInteger();
            ReplaySubject<T> subject = ReplaySubject.create();
            Subject<Object> pendingCall = irq.getPendingCall();
            pendingCall.subscribe(result -> {
                        subject.onNext(Utils.<T>cast(returnClass, result));
                    }, error -> subject.onError(error),
                    () -> subject.onComplete());

            Observable<T> observable = subject.doOnSubscribe((subscriber) -> subscriptionCount.incrementAndGet());
            sendInvocationMessage(method, args, invocationId, true);
            return observable.doOnDispose(() -> {
                if (subscriptionCount.decrementAndGet() == 0) {
                    CancelInvocationMessage cancelInvocationMessage = new CancelInvocationMessage(null, invocationId);
                    sendHubMessageWithLock(cancelInvocationMessage);
                    connectionState.tryRemoveInvocation(invocationId);
                    subject.onComplete();
                }
            });
        } finally {
            this.state.unlock();
        }
    }

    private void sendHubMessageWithLock(HubMessage message) {
        this.state.lock();
        try {
            if (this.state.getHubConnectionState() != HubConnectionState.CONNECTED) {
                throw new RuntimeException("Trying to send and message while the connection is not active.");
            }
            ByteBuffer serializedMessage = protocol.writeMessage(message);
            if (message.getMessageType() == HubMessageType.INVOCATION) {
                logger.debug("Sending {} message '{}'.", message.getMessageType().name(), ((InvocationMessage)message).getInvocationId());
            } else  if (message.getMessageType() == HubMessageType.STREAM_INVOCATION) {
                logger.debug("Sending {} message '{}'.", message.getMessageType().name(), ((StreamInvocationMessage)message).getInvocationId());
            } else {
                logger.debug("Sending {} message.", message.getMessageType().name());
            }

            ConnectionState connectionState = this.state.getConnectionStateUnsynchronized(false);
            connectionState.transport.send(serializedMessage).subscribeWith(CompletableSubject.create());
            connectionState.resetKeepAlive();
        } finally {
            this.state.unlock();
        }
    }

    /**
     * Removes all handlers associated with the method with the specified method name.
     *
     * @param name The name of the hub method from which handlers are being removed.
     */
    public void remove(String name) {
        handlers.remove(name);
        logger.trace("Removing handlers for client method: {}.", name);
    }

    /**
     * Registers a callback to run when the connection is closed.
     *
     * @param callback A callback to run when the connection closes.
     */
    public void onClosed(OnClosedCallback callback) {
        if (onClosedCallbackList == null) {
            onClosedCallbackList = new ArrayList<>();
        }

        onClosedCallbackList.add(callback);
    }

    /**
     * Registers a handler that will be invoked when the hub method with the specified method name is invoked.
     *
     * @param target   The name of the hub method to define.
     * @param callback The handler that will be raised when the hub method is invoked.
     * @return A {@link Subscription} that can be disposed to unsubscribe from the hub method.
     */
    public Subscription on(String target, Action callback) {
        ActionBase action = args -> callback.invoke();
        return registerHandler(target, action);
    }

    /**
     * Registers a handler that will be invoked when the hub method with the specified method name is invoked.
     * Should be used for primitives and non-generic classes.
     *
     * @param target   The name of the hub method to define.
     * @param callback The handler that will be raised when the hub method is invoked.
     * @param param1   The first parameter.
     * @param <T1>     The first argument type.
     * @return A {@link Subscription} that can be disposed to unsubscribe from the hub method.
     */
    public <T1> Subscription on(String target, Action1<T1> callback, Class<T1> param1) {
        ActionBase action = params -> callback.invoke(Utils.<T1>cast(param1, params[0]));
        return registerHandler(target, action, param1);

    }

    /**
     * Registers a handler that will be invoked when the hub method with the specified method name is invoked.
     * Should be used for primitives and non-generic classes.
     *
     * @param target   The name of the hub method to define.
     * @param callback The handler that will be raised when the hub method is invoked.
     * @param param1   The first parameter.
     * @param param2   The second parameter.
     * @param <T1>     The first parameter type.
     * @param <T2>     The second parameter type.
     * @return A {@link Subscription} that can be disposed to unsubscribe from the hub method.
     */
    public <T1, T2> Subscription on(String target, Action2<T1, T2> callback, Class<T1> param1, Class<T2> param2) {
        ActionBase action = params -> {
            callback.invoke(Utils.<T1>cast(param1, params[0]), Utils.<T2>cast(param2, params[1]));
        };
        return registerHandler(target, action, param1, param2);
    }

    /**
     * Registers a handler that will be invoked when the hub method with the specified method name is invoked.
     * Should be used for primitives and non-generic classes.
     *
     * @param target   The name of the hub method to define.
     * @param callback The handler that will be raised when the hub method is invoked.
     * @param param1   The first parameter.
     * @param param2   The second parameter.
     * @param param3   The third parameter.
     * @param <T1>     The first parameter type.
     * @param <T2>     The second parameter type.
     * @param <T3>     The third parameter type.
     * @return A {@link Subscription} that can be disposed to unsubscribe from the hub method.
     */
    public <T1, T2, T3> Subscription on(String target, Action3<T1, T2, T3> callback,
                                        Class<T1> param1, Class<T2> param2, Class<T3> param3) {
        ActionBase action = params -> {
            callback.invoke(Utils.<T1>cast(param1, params[0]), Utils.<T2>cast(param2, params[1]), Utils.<T3>cast(param3, params[2]));
        };
        return registerHandler(target, action, param1, param2, param3);
    }

    /**
     * Registers a handler that will be invoked when the hub method with the specified method name is invoked.
     * Should be used for primitives and non-generic classes.
     *
     * @param target   The name of the hub method to define.
     * @param callback The handler that will be raised when the hub method is invoked.
     * @param param1   The first parameter.
     * @param param2   The second parameter.
     * @param param3   The third parameter.
     * @param param4   The fourth parameter.
     * @param <T1>     The first parameter type.
     * @param <T2>     The second parameter type.
     * @param <T3>     The third parameter type.
     * @param <T4>     The fourth parameter type.
     * @return A {@link Subscription} that can be disposed to unsubscribe from the hub method.
     */
    public <T1, T2, T3, T4> Subscription on(String target, Action4<T1, T2, T3, T4> callback,
                                            Class<T1> param1, Class<T2> param2, Class<T3> param3, Class<T4> param4) {
        ActionBase action = params -> {
            callback.invoke(Utils.<T1>cast(param1, params[0]), Utils.<T2>cast(param2, params[1]), Utils.<T3>cast(param3, params[2]), 
                Utils.<T4>cast(param4, params[3]));
        };
        return registerHandler(target, action, param1, param2, param3, param4);
    }

    /**
     * Registers a handler that will be invoked when the hub method with the specified method name is invoked.
     * Should be used for primitives and non-generic classes.
     *
     * @param target   The name of the hub method to define.
     * @param callback The handler that will be raised when the hub method is invoked.
     * @param param1   The first parameter.
     * @param param2   The second parameter.
     * @param param3   The third parameter.
     * @param param4   The fourth parameter.
     * @param param5   The fifth parameter.
     * @param <T1>     The first parameter type.
     * @param <T2>     The second parameter type.
     * @param <T3>     The third parameter type.
     * @param <T4>     The fourth parameter type.
     * @param <T5>     The fifth parameter type.
     * @return A {@link Subscription} that can be disposed to unsubscribe from the hub method.
     */
    public <T1, T2, T3, T4, T5> Subscription on(String target, Action5<T1, T2, T3, T4, T5> callback,
                                                Class<T1> param1, Class<T2> param2, Class<T3> param3, Class<T4> param4, Class<T5> param5) {
        ActionBase action = params -> {
            callback.invoke(Utils.<T1>cast(param1, params[0]), Utils.<T2>cast(param2, params[1]), Utils.<T3>cast(param3, params[2]), 
                Utils.<T4>cast(param4, params[3]), Utils.<T5>cast(param5, params[4]));
        };
        return registerHandler(target, action, param1, param2, param3, param4, param5);
    }

    /**
     * Registers a handler that will be invoked when the hub method with the specified method name is invoked.
     * Should be used for primitives and non-generic classes.
     *
     * @param target   The name of the hub method to define.
     * @param callback The handler that will be raised when the hub method is invoked.
     * @param param1   The first parameter.
     * @param param2   The second parameter.
     * @param param3   The third parameter.
     * @param param4   The fourth parameter.
     * @param param5   The fifth parameter.
     * @param param6   The sixth parameter.
     * @param <T1>     The first parameter type.
     * @param <T2>     The second parameter type.
     * @param <T3>     The third parameter type.
     * @param <T4>     The fourth parameter type.
     * @param <T5>     The fifth parameter type.
     * @param <T6>     The sixth parameter type.
     * @return A {@link Subscription} that can be disposed to unsubscribe from the hub method.
     */
    public <T1, T2, T3, T4, T5, T6> Subscription on(String target, Action6<T1, T2, T3, T4, T5, T6> callback,
                                                    Class<T1> param1, Class<T2> param2, Class<T3> param3, Class<T4> param4, Class<T5> param5, Class<T6> param6) {
        ActionBase action = params -> {
            callback.invoke(Utils.<T1>cast(param1, params[0]), Utils.<T2>cast(param2, params[1]), Utils.<T3>cast(param3, params[2]), 
                Utils.<T4>cast(param4, params[3]), Utils.<T5>cast(param5, params[4]), Utils.<T6>cast(param6, params[5]));
        };
        return registerHandler(target, action, param1, param2, param3, param4, param5, param6);
    }

    /**
     * Registers a handler that will be invoked when the hub method with the specified method name is invoked.
     * Should be used for primitives and non-generic classes.
     *
     * @param target   The name of the hub method to define.
     * @param callback The handler that will be raised when the hub method is invoked.
     * @param param1   The first parameter.
     * @param param2   The second parameter.
     * @param param3   The third parameter.
     * @param param4   The fourth parameter.
     * @param param5   The fifth parameter.
     * @param param6   The sixth parameter.
     * @param param7   The seventh parameter.
     * @param <T1>     The first parameter type.
     * @param <T2>     The second parameter type.
     * @param <T3>     The third parameter type.
     * @param <T4>     The fourth parameter type.
     * @param <T5>     The fifth parameter type.
     * @param <T6>     The sixth parameter type.
     * @param <T7>     The seventh parameter type.
     * @return A {@link Subscription} that can be disposed to unsubscribe from the hub method.
     */
    public <T1, T2, T3, T4, T5, T6, T7> Subscription on(String target, Action7<T1, T2, T3, T4, T5, T6, T7> callback,
                                                        Class<T1> param1, Class<T2> param2, Class<T3> param3, Class<T4> param4, Class<T5> param5, Class<T6> param6, Class<T7> param7) {
        ActionBase action = params -> {
            callback.invoke(Utils.<T1>cast(param1, params[0]), Utils.<T2>cast(param2, params[1]), Utils.<T3>cast(param3, params[2]), 
                Utils.<T4>cast(param4, params[3]), Utils.<T5>cast(param5, params[4]), Utils.<T6>cast(param6, params[5]), Utils.<T7>cast(param7, params[6]));
        };
        return registerHandler(target, action, param1, param2, param3, param4, param5, param6, param7);
    }

    /**
     * Registers a handler that will be invoked when the hub method with the specified method name is invoked.
     * Should be used for primitives and non-generic classes.
     *
     * @param target   The name of the hub method to define.
     * @param callback The handler that will be raised when the hub method is invoked.
     * @param param1   The first parameter.
     * @param param2   The second parameter.
     * @param param3   The third parameter.
     * @param param4   The fourth parameter.
     * @param param5   The fifth parameter.
     * @param param6   The sixth parameter.
     * @param param7   The seventh parameter.
     * @param param8   The eighth parameter
     * @param <T1>     The first parameter type.
     * @param <T2>     The second parameter type.
     * @param <T3>     The third parameter type.
     * @param <T4>     The fourth parameter type.
     * @param <T5>     The fifth parameter type.
     * @param <T6>     The sixth parameter type.
     * @param <T7>     The seventh parameter type.
     * @param <T8>     The eighth parameter type.
     * @return A {@link Subscription} that can be disposed to unsubscribe from the hub method.
     */
    public <T1, T2, T3, T4, T5, T6, T7, T8> Subscription on(String target, Action8<T1, T2, T3, T4, T5, T6, T7, T8> callback,
                                                            Class<T1> param1, Class<T2> param2, Class<T3> param3, Class<T4> param4, Class<T5> param5, Class<T6> param6, Class<T7> param7, Class<T8> param8) {
        ActionBase action = params -> {
            callback.invoke(Utils.<T1>cast(param1, params[0]), Utils.<T2>cast(param2, params[1]), Utils.<T3>cast(param3, params[2]), 
                Utils.<T4>cast(param4, params[3]), Utils.<T5>cast(param5, params[4]), Utils.<T6>cast(param6, params[5]), Utils.<T7>cast(param7, params[6]),
                Utils.<T8>cast(param8, params[7]));
        };
        return registerHandler(target, action, param1, param2, param3, param4, param5, param6, param7, param8);
    }

    /**
     * Registers a handler that will be invoked when the hub method with the specified method name is invoked.
     * Should be used for generic classes and Parameterized Collections, like List or Map.
     * A Type can be retrieved using {@link TypeReference}
     *
     * @param target   The name of the hub method to define.
     * @param callback The handler that will be raised when the hub method is invoked.
     * @param param1   The first parameter.
     * @param <T1>     The first argument type.
     * @return A {@link Subscription} that can be disposed to unsubscribe from the hub method.
     */
    public <T1> Subscription on(String target, Action1<T1> callback, Type param1) {
        ActionBase action = params -> {
            callback.invoke(Utils.<T1>cast(param1, params[0]));
        };
        return registerHandler(target, action, param1);
    }

    /**
     * Registers a handler that will be invoked when the hub method with the specified method name is invoked.
     * Should be used for generic classes and Parameterized Collections, like List or Map.
     * A Type can be retrieved using {@link TypeReference}
     *
     * @param target   The name of the hub method to define.
     * @param callback The handler that will be raised when the hub method is invoked.
     * @param param1   The first parameter.
     * @param param2   The second parameter.
     * @param <T1>     The first parameter type.
     * @param <T2>     The second parameter type.
     * @return A {@link Subscription} that can be disposed to unsubscribe from the hub method.
     */
    public <T1, T2> Subscription on(String target, Action2<T1, T2> callback, Type param1, Type param2) {        
        ActionBase action = params -> {
            callback.invoke(Utils.<T1>cast(param1, params[0]), Utils.<T2>cast(param2, params[1]));
        };
        return registerHandler(target, action, param1, param2);
    }

    /**
     * Registers a handler that will be invoked when the hub method with the specified method name is invoked.
     * Should be used for generic classes and Parameterized Collections, like List or Map.
     * A Type can be retrieved using {@link TypeReference}
     *
     * @param target   The name of the hub method to define.
     * @param callback The handler that will be raised when the hub method is invoked.
     * @param param1   The first parameter.
     * @param param2   The second parameter.
     * @param param3   The third parameter.
     * @param <T1>     The first parameter type.
     * @param <T2>     The second parameter type.
     * @param <T3>     The third parameter type.
     * @return A {@link Subscription} that can be disposed to unsubscribe from the hub method.
     */
    public <T1, T2, T3> Subscription on(String target, Action3<T1, T2, T3> callback,
                                        Type param1, Type param2, Type param3) {
        ActionBase action = params -> {
            callback.invoke(Utils.<T1>cast(param1, params[0]), Utils.<T2>cast(param2, params[1]), Utils.<T3>cast(param3, params[2]));
        };
        return registerHandler(target, action, param1, param2, param3);
    }

    /**
     * Registers a handler that will be invoked when the hub method with the specified method name is invoked.
     * Should be used for generic classes and Parameterized Collections, like List or Map.
     * A Type can be retrieved using {@link TypeReference}
     *
     * @param target   The name of the hub method to define.
     * @param callback The handler that will be raised when the hub method is invoked.
     * @param param1   The first parameter.
     * @param param2   The second parameter.
     * @param param3   The third parameter.
     * @param param4   The fourth parameter.
     * @param <T1>     The first parameter type.
     * @param <T2>     The second parameter type.
     * @param <T3>     The third parameter type.
     * @param <T4>     The fourth parameter type.
     * @return A {@link Subscription} that can be disposed to unsubscribe from the hub method.
     */
    public <T1, T2, T3, T4> Subscription on(String target, Action4<T1, T2, T3, T4> callback,
                                            Type param1, Type param2, Type param3, Type param4) {
        ActionBase action = params -> {
            callback.invoke(Utils.<T1>cast(param1, params[0]), Utils.<T2>cast(param2, params[1]), Utils.<T3>cast(param3, params[2]), 
                Utils.<T4>cast(param4, params[3]));
        };
        return registerHandler(target, action, param1, param2, param3, param4);
    }

    /**
     * Registers a handler that will be invoked when the hub method with the specified method name is invoked.
     * Should be used for generic classes and Parameterized Collections, like List or Map.
     * A Type can be retrieved using {@link TypeReference}
     *
     * @param target   The name of the hub method to define.
     * @param callback The handler that will be raised when the hub method is invoked.
     * @param param1   The first parameter.
     * @param param2   The second parameter.
     * @param param3   The third parameter.
     * @param param4   The fourth parameter.
     * @param param5   The fifth parameter.
     * @param <T1>     The first parameter type.
     * @param <T2>     The second parameter type.
     * @param <T3>     The third parameter type.
     * @param <T4>     The fourth parameter type.
     * @param <T5>     The fifth parameter type.
     * @return A {@link Subscription} that can be disposed to unsubscribe from the hub method.
     */
    public <T1, T2, T3, T4, T5> Subscription on(String target, Action5<T1, T2, T3, T4, T5> callback,
                                                Type param1, Type param2, Type param3, Type param4, Type param5) {
        ActionBase action = params -> {
            callback.invoke(Utils.<T1>cast(param1, params[0]), Utils.<T2>cast(param2, params[1]), Utils.<T3>cast(param3, params[2]), 
                Utils.<T4>cast(param4, params[3]), Utils.<T5>cast(param5, params[4]));
        };
        return registerHandler(target, action, param1, param2, param3, param4, param5);
    }

    /**
     * Registers a handler that will be invoked when the hub method with the specified method name is invoked.
     * Should be used for generic classes and Parameterized Collections, like List or Map.
     * A Type can be retrieved using {@link TypeReference}
     *
     * @param target   The name of the hub method to define.
     * @param callback The handler that will be raised when the hub method is invoked.
     * @param param1   The first parameter.
     * @param param2   The second parameter.
     * @param param3   The third parameter.
     * @param param4   The fourth parameter.
     * @param param5   The fifth parameter.
     * @param param6   The sixth parameter.
     * @param <T1>     The first parameter type.
     * @param <T2>     The second parameter type.
     * @param <T3>     The third parameter type.
     * @param <T4>     The fourth parameter type.
     * @param <T5>     The fifth parameter type.
     * @param <T6>     The sixth parameter type.
     * @return A {@link Subscription} that can be disposed to unsubscribe from the hub method.
     */
    public <T1, T2, T3, T4, T5, T6> Subscription on(String target, Action6<T1, T2, T3, T4, T5, T6> callback,
                                                    Type param1, Type param2, Type param3, Type param4, Type param5, Type param6) {
        ActionBase action = params -> {
            callback.invoke(Utils.<T1>cast(param1, params[0]), Utils.<T2>cast(param2, params[1]), Utils.<T3>cast(param3, params[2]), 
                Utils.<T4>cast(param4, params[3]), Utils.<T5>cast(param5, params[4]), Utils.<T6>cast(param6, params[5]));
        };
        return registerHandler(target, action, param1, param2, param3, param4, param5, param6);
    }

    /**
     * Registers a handler that will be invoked when the hub method with the specified method name is invoked.
     * Should be used for generic classes and Parameterized Collections, like List or Map.
     * A Type can be retrieved using {@link TypeReference}
     *
     * @param target   The name of the hub method to define.
     * @param callback The handler that will be raised when the hub method is invoked.
     * @param param1   The first parameter.
     * @param param2   The second parameter.
     * @param param3   The third parameter.
     * @param param4   The fourth parameter.
     * @param param5   The fifth parameter.
     * @param param6   The sixth parameter.
     * @param param7   The seventh parameter.
     * @param <T1>     The first parameter type.
     * @param <T2>     The second parameter type.
     * @param <T3>     The third parameter type.
     * @param <T4>     The fourth parameter type.
     * @param <T5>     The fifth parameter type.
     * @param <T6>     The sixth parameter type.
     * @param <T7>     The seventh parameter type.
     * @return A {@link Subscription} that can be disposed to unsubscribe from the hub method.
     */
    public <T1, T2, T3, T4, T5, T6, T7> Subscription on(String target, Action7<T1, T2, T3, T4, T5, T6, T7> callback,
                                                        Type param1, Type param2, Type param3, Type param4, Type param5, Type param6, Type param7) {
        ActionBase action = params -> {
            callback.invoke(Utils.<T1>cast(param1, params[0]), Utils.<T2>cast(param2, params[1]), Utils.<T3>cast(param3, params[2]), 
                Utils.<T4>cast(param4, params[3]), Utils.<T5>cast(param5, params[4]), Utils.<T6>cast(param6, params[5]), Utils.<T7>cast(param7, params[6]));
        };
        return registerHandler(target, action, param1, param2, param3, param4, param5, param6, param7);
    }

    /**
     * Registers a handler that will be invoked when the hub method with the specified method name is invoked.
     * Should be used for generic classes and Parameterized Collections, like List or Map.
     * A Type can be retrieved using {@link TypeReference}
     *
     * @param target   The name of the hub method to define.
     * @param callback The handler that will be raised when the hub method is invoked.
     * @param param1   The first parameter.
     * @param param2   The second parameter.
     * @param param3   The third parameter.
     * @param param4   The fourth parameter.
     * @param param5   The fifth parameter.
     * @param param6   The sixth parameter.
     * @param param7   The seventh parameter.
     * @param param8   The eighth parameter
     * @param <T1>     The first parameter type.
     * @param <T2>     The second parameter type.
     * @param <T3>     The third parameter type.
     * @param <T4>     The fourth parameter type.
     * @param <T5>     The fifth parameter type.
     * @param <T6>     The sixth parameter type.
     * @param <T7>     The seventh parameter type.
     * @param <T8>     The eighth parameter type.
     * @return A {@link Subscription} that can be disposed to unsubscribe from the hub method.
     */
    public <T1, T2, T3, T4, T5, T6, T7, T8> Subscription on(String target, Action8<T1, T2, T3, T4, T5, T6, T7, T8> callback,
                                                            Type param1, Type param2, Type param3, Type param4, Type param5, Type param6, Type param7, 
                                                            Type param8) {
        ActionBase action = params -> {
            callback.invoke(Utils.<T1>cast(param1, params[0]), Utils.<T2>cast(param2, params[1]), Utils.<T3>cast(param3, params[2]), 
                Utils.<T4>cast(param4, params[3]), Utils.<T5>cast(param5, params[4]), Utils.<T6>cast(param6, params[5]), Utils.<T7>cast(param7, params[6]),
                Utils.<T8>cast(param8, params[7]));
        };
        return registerHandler(target, action, param1, param2, param3, param4, param5, param6, param7, param8);
    }

    private Subscription registerHandler(String target, ActionBase action, Type... types) {
        InvocationHandler handler = handlers.put(target, action, types);
        logger.debug("Registering handler for client method: '{}'.", target);
        return new Subscription(handlers, handler, target);
    }

    private final class ConnectionState implements InvocationBinder {
        private final HubConnection connection;
        private final AtomicInteger nextId = new AtomicInteger(0);
        private final HashMap<String, InvocationRequest> pendingInvocations = new HashMap<>();
        private final AtomicLong nextServerTimeout = new AtomicLong();
        private final AtomicLong nextPingActivation = new AtomicLong();
        private Timer pingTimer = null;
        private Boolean handshakeReceived = false;
        private ScheduledExecutorService handshakeTimeout = null;

        public final Lock lock = new ReentrantLock();
        public final CompletableSubject handshakeResponseSubject = CompletableSubject.create();
        public Transport transport;
        public String connectionId;
        public String stopError;
        public Completable startTask;

        public ConnectionState(HubConnection connection) {
            this.connection = connection;
        }

        public String getNextInvocationId() {
            int i = nextId.incrementAndGet();
            return Integer.toString(i);
        }

        public void cancelOutstandingInvocations(Exception ex) {
            lock.lock();
            try {
                Collection<String> keys = pendingInvocations.keySet();
                for (String key : keys) {
                    if (ex == null) {
                        pendingInvocations.get(key).cancel();
                    } else {
                        pendingInvocations.get(key).fail(ex);
                    }
                }

                pendingInvocations.clear();
            } finally {
                lock.unlock();
            }
        }

        public void addInvocation(InvocationRequest irq) {
            lock.lock();
            try {
                if (pendingInvocations.containsKey(irq.getInvocationId())) {
                    throw new IllegalStateException("Invocation Id is already used");
                } else {
                    pendingInvocations.put(irq.getInvocationId(), irq);
                }
            } finally {
                lock.unlock();
            }
        }

        public InvocationRequest getInvocation(String id) {
            lock.lock();
            try {
                return pendingInvocations.get(id);
            } finally {
                lock.unlock();
            }
        }

        public InvocationRequest tryRemoveInvocation(String id) {
            lock.lock();
            try {
                return pendingInvocations.remove(id);
            } finally {
                lock.unlock();
            }
        }

        public void resetServerTimeout() {
            this.nextServerTimeout.set(System.currentTimeMillis() + serverTimeout);
        }

        public void resetKeepAlive() {
            this.nextPingActivation.set(System.currentTimeMillis() + keepAliveInterval);
        }

        public void activatePingTimer() {
            this.pingTimer = new Timer();
            this.pingTimer.schedule(new TimerTask() {
                @Override
                public void run() {
                    try {
                        if (System.currentTimeMillis() > nextServerTimeout.get()) {
                            stop("Server timeout elapsed without receiving a message from the server.");
                            return;
                        }

                        if (System.currentTimeMillis() > nextPingActivation.get()) {
                            sendHubMessageWithLock(PingMessage.getInstance());
                        }
                    } catch (Exception e) {
                        logger.warn("Error sending ping: {}.", e.getMessage());
                        // The connection is probably in a bad or closed state now, cleanup the timer so
                        // it stops triggering
                        pingTimer.cancel();
                    }
                }
            }, new Date(0), tickRate);
        }

        public void handleHandshake(ByteBuffer payload) {
            if (!handshakeReceived) {
                List<Byte> handshakeByteList = new ArrayList<Byte>();
                byte curr = payload.get();
                                // Add the handshake to handshakeBytes, but not the record separator
                while (curr != RECORD_SEPARATOR) {
                    handshakeByteList.add(curr);
                    curr = payload.get();
                }
                int handshakeLength = handshakeByteList.size() + 1;
                byte[] handshakeBytes = new byte[handshakeLength - 1];
                for (int i = 0; i < handshakeLength - 1; i++) {
                    handshakeBytes[i] = handshakeByteList.get(i);
                }
                // The handshake will always be a UTF8 Json string
                String handshakeResponseString = new String(handshakeBytes, StandardCharsets.UTF_8);
                HandshakeResponseMessage handshakeResponse;
                try {
                    handshakeResponse = HandshakeProtocol.parseHandshakeResponse(handshakeResponseString);
                } catch (RuntimeException ex) {
                    RuntimeException exception = new RuntimeException("An invalid handshake response was received from the server.", ex);
                    handshakeResponseSubject.onError(exception);
                    throw exception;
                }
                if (handshakeResponse.getHandshakeError() != null) {
                    String errorMessage = "Error in handshake " + handshakeResponse.getHandshakeError();
                    logger.error(errorMessage);
                    RuntimeException exception = new RuntimeException(errorMessage);
                    handshakeResponseSubject.onError(exception);
                    throw exception;
                }
                handshakeReceived = true;
                handshakeResponseSubject.onComplete();
            }
        }

        public void timeoutHandshakeResponse(long timeout, TimeUnit unit) {
            handshakeTimeout = Executors.newSingleThreadScheduledExecutor();
            handshakeTimeout.schedule(() -> {
                // If onError is called on a completed subject the global error handler is called
                if (!(handshakeResponseSubject.hasComplete() || handshakeResponseSubject.hasThrowable()))
                {
                    handshakeResponseSubject.onError(
                        new TimeoutException("Timed out waiting for the server to respond to the handshake message."));
                }
            }, timeout, unit);
        }

        public void close() {
            handshakeResponseSubject.onComplete();

            if (pingTimer != null) {
                pingTimer.cancel();
            }

            if (this.handshakeTimeout != null) {
                this.handshakeTimeout.shutdownNow();
            }
        }

        @Override
        public Type getReturnType(String invocationId) {
            InvocationRequest irq = getInvocation(invocationId);
            if (irq == null) {
                return null;
            }

            return irq.getReturnType();
        }

        @Override
        public List<Type> getParameterTypes(String methodName) {
            List<InvocationHandler> handlers = connection.handlers.get(methodName);
            if (handlers == null) {
                logger.warn("Failed to find handler for '{}' method.", methodName);
                return emptyArray;
            }

            if (handlers.isEmpty()) {
                throw new RuntimeException(String.format("There are no callbacks registered for the method '%s'.", methodName));
            }

            return handlers.get(0).getTypes();
        }
    }

    // We don't have reconnect yet, but this helps align the Java client with the .NET client
    // and hopefully make it easier to implement reconnect in the future
    private final class ReconnectingConnectionState {
        private final Logger logger;
        private final Lock lock = new ReentrantLock();
        private ConnectionState state;
        private HubConnectionState hubConnectionState = HubConnectionState.DISCONNECTED;

        public ReconnectingConnectionState(Logger logger) {
            this.logger = logger;
        }

        public void setConnectionState(ConnectionState state) {
            this.lock.lock();
            try {
                this.state = state;
            } finally {
                this.lock.unlock();
            }
        }

        public ConnectionState getConnectionStateUnsynchronized(Boolean allowNull) {
            if (allowNull != true && this.state == null) {
                throw new RuntimeException("Connection is not active.");
            }
            return this.state;
        }

        public ConnectionState getConnectionState() {
            this.lock.lock();
            try {
                if (this.state == null) {
                    throw new RuntimeException("Connection is not active.");
                }
                return this.state;
            } finally {
                this.lock.unlock();
            }
        }

        public HubConnectionState getHubConnectionState() {
            return this.hubConnectionState;
        }

        public void changeState(HubConnectionState from, HubConnectionState to) {
            this.lock.lock();
            try {
                logger.debug("The HubConnection is attempting to transition from the {} state to the {} state.", from, to);
                if (this.hubConnectionState != from) {
                    logger.debug("The HubConnection failed to transition from the {} state to the {} state because it was actually in the {} state.",
                        from, to, this.hubConnectionState);
                    throw new RuntimeException(String.format("The HubConnection failed to transition from the '%s' state to the '%s' state because it was actually in the '%s' state.",
                        from, to, this.hubConnectionState));
                }

                this.hubConnectionState = to;
            } finally {
                this.lock.unlock();
            }
        }

        public void changeState(HubConnectionState to) {
            this.lock.lock();
            try {
                logger.debug("The HubConnection is transitioning from the {} state to the {} state.", this.hubConnectionState, to);
                this.hubConnectionState = to;
            } finally {
                this.lock.unlock();
            }
        }

        public void lock() {
            this.lock.lock();
        }

        public void unlock() {
            this.lock.unlock();
        }
    }

    @Override
    public void close() {
        try {
            stop().blockingAwait();
        } finally {
            // Don't close HttpClient if it's passed in by the user
            if (this.httpClient != null && this.httpClient instanceof DefaultHttpClient) {
                this.httpClient.close();
            }
        }
    }
}<|MERGE_RESOLUTION|>--- conflicted
+++ resolved
@@ -266,12 +266,9 @@
                     Single<String> tokenProvider = negotiateResponse.getAccessToken() != null ? Single.just(negotiateResponse.getAccessToken()) : accessTokenProvider;
                     TransportEnum chosenTransport;
                     if (this.skipNegotiate) {
-<<<<<<< HEAD
-=======
                         if (this.transportEnum != TransportEnum.WEBSOCKETS) {
                             throw new RuntimeException("Negotiation can only be skipped when using the WebSocket transport directly with '.withTransport(TransportEnum.WEBSOCKETS)' on the 'HubConnectionBuilder'.");
                         }
->>>>>>> 368fa1df
                         chosenTransport = this.transportEnum;
                     } else {
                         chosenTransport = negotiateResponse.getChosenTransport();
@@ -711,7 +708,7 @@
         Class<?> returnClass = Utils.typeToClass(returnType);
         return this.<T>invoke(returnType, returnClass, method, args);
     }
-    
+
     @SuppressWarnings("unchecked")
     private <T> Single<T> invoke(Type returnType, Class<?> returnClass, String method, Object... args) {
         this.state.lock();
@@ -755,7 +752,7 @@
     public <T> Observable<T> stream(Class<T> returnType, String method, Object ... args) {
         return this.<T>stream(returnType, returnType, method, args);
     }
-    
+
     /**
      * Invokes a streaming hub method on the server using the specified name and arguments.
      *
@@ -769,7 +766,7 @@
         Class<?> returnClass = Utils.typeToClass(returnType);
         return this.<T>stream(returnType, returnClass, method, args);
     }
-    
+
     @SuppressWarnings("unchecked")
     private <T> Observable<T> stream(Type returnType, Class<?> returnClass, String method, Object ... args) {
         String invocationId;
@@ -942,7 +939,7 @@
     public <T1, T2, T3, T4> Subscription on(String target, Action4<T1, T2, T3, T4> callback,
                                             Class<T1> param1, Class<T2> param2, Class<T3> param3, Class<T4> param4) {
         ActionBase action = params -> {
-            callback.invoke(Utils.<T1>cast(param1, params[0]), Utils.<T2>cast(param2, params[1]), Utils.<T3>cast(param3, params[2]), 
+            callback.invoke(Utils.<T1>cast(param1, params[0]), Utils.<T2>cast(param2, params[1]), Utils.<T3>cast(param3, params[2]),
                 Utils.<T4>cast(param4, params[3]));
         };
         return registerHandler(target, action, param1, param2, param3, param4);
@@ -969,7 +966,7 @@
     public <T1, T2, T3, T4, T5> Subscription on(String target, Action5<T1, T2, T3, T4, T5> callback,
                                                 Class<T1> param1, Class<T2> param2, Class<T3> param3, Class<T4> param4, Class<T5> param5) {
         ActionBase action = params -> {
-            callback.invoke(Utils.<T1>cast(param1, params[0]), Utils.<T2>cast(param2, params[1]), Utils.<T3>cast(param3, params[2]), 
+            callback.invoke(Utils.<T1>cast(param1, params[0]), Utils.<T2>cast(param2, params[1]), Utils.<T3>cast(param3, params[2]),
                 Utils.<T4>cast(param4, params[3]), Utils.<T5>cast(param5, params[4]));
         };
         return registerHandler(target, action, param1, param2, param3, param4, param5);
@@ -998,7 +995,7 @@
     public <T1, T2, T3, T4, T5, T6> Subscription on(String target, Action6<T1, T2, T3, T4, T5, T6> callback,
                                                     Class<T1> param1, Class<T2> param2, Class<T3> param3, Class<T4> param4, Class<T5> param5, Class<T6> param6) {
         ActionBase action = params -> {
-            callback.invoke(Utils.<T1>cast(param1, params[0]), Utils.<T2>cast(param2, params[1]), Utils.<T3>cast(param3, params[2]), 
+            callback.invoke(Utils.<T1>cast(param1, params[0]), Utils.<T2>cast(param2, params[1]), Utils.<T3>cast(param3, params[2]),
                 Utils.<T4>cast(param4, params[3]), Utils.<T5>cast(param5, params[4]), Utils.<T6>cast(param6, params[5]));
         };
         return registerHandler(target, action, param1, param2, param3, param4, param5, param6);
@@ -1029,7 +1026,7 @@
     public <T1, T2, T3, T4, T5, T6, T7> Subscription on(String target, Action7<T1, T2, T3, T4, T5, T6, T7> callback,
                                                         Class<T1> param1, Class<T2> param2, Class<T3> param3, Class<T4> param4, Class<T5> param5, Class<T6> param6, Class<T7> param7) {
         ActionBase action = params -> {
-            callback.invoke(Utils.<T1>cast(param1, params[0]), Utils.<T2>cast(param2, params[1]), Utils.<T3>cast(param3, params[2]), 
+            callback.invoke(Utils.<T1>cast(param1, params[0]), Utils.<T2>cast(param2, params[1]), Utils.<T3>cast(param3, params[2]),
                 Utils.<T4>cast(param4, params[3]), Utils.<T5>cast(param5, params[4]), Utils.<T6>cast(param6, params[5]), Utils.<T7>cast(param7, params[6]));
         };
         return registerHandler(target, action, param1, param2, param3, param4, param5, param6, param7);
@@ -1062,7 +1059,7 @@
     public <T1, T2, T3, T4, T5, T6, T7, T8> Subscription on(String target, Action8<T1, T2, T3, T4, T5, T6, T7, T8> callback,
                                                             Class<T1> param1, Class<T2> param2, Class<T3> param3, Class<T4> param4, Class<T5> param5, Class<T6> param6, Class<T7> param7, Class<T8> param8) {
         ActionBase action = params -> {
-            callback.invoke(Utils.<T1>cast(param1, params[0]), Utils.<T2>cast(param2, params[1]), Utils.<T3>cast(param3, params[2]), 
+            callback.invoke(Utils.<T1>cast(param1, params[0]), Utils.<T2>cast(param2, params[1]), Utils.<T3>cast(param3, params[2]),
                 Utils.<T4>cast(param4, params[3]), Utils.<T5>cast(param5, params[4]), Utils.<T6>cast(param6, params[5]), Utils.<T7>cast(param7, params[6]),
                 Utils.<T8>cast(param8, params[7]));
         };
@@ -1100,7 +1097,7 @@
      * @param <T2>     The second parameter type.
      * @return A {@link Subscription} that can be disposed to unsubscribe from the hub method.
      */
-    public <T1, T2> Subscription on(String target, Action2<T1, T2> callback, Type param1, Type param2) {        
+    public <T1, T2> Subscription on(String target, Action2<T1, T2> callback, Type param1, Type param2) {
         ActionBase action = params -> {
             callback.invoke(Utils.<T1>cast(param1, params[0]), Utils.<T2>cast(param2, params[1]));
         };
@@ -1150,7 +1147,7 @@
     public <T1, T2, T3, T4> Subscription on(String target, Action4<T1, T2, T3, T4> callback,
                                             Type param1, Type param2, Type param3, Type param4) {
         ActionBase action = params -> {
-            callback.invoke(Utils.<T1>cast(param1, params[0]), Utils.<T2>cast(param2, params[1]), Utils.<T3>cast(param3, params[2]), 
+            callback.invoke(Utils.<T1>cast(param1, params[0]), Utils.<T2>cast(param2, params[1]), Utils.<T3>cast(param3, params[2]),
                 Utils.<T4>cast(param4, params[3]));
         };
         return registerHandler(target, action, param1, param2, param3, param4);
@@ -1178,7 +1175,7 @@
     public <T1, T2, T3, T4, T5> Subscription on(String target, Action5<T1, T2, T3, T4, T5> callback,
                                                 Type param1, Type param2, Type param3, Type param4, Type param5) {
         ActionBase action = params -> {
-            callback.invoke(Utils.<T1>cast(param1, params[0]), Utils.<T2>cast(param2, params[1]), Utils.<T3>cast(param3, params[2]), 
+            callback.invoke(Utils.<T1>cast(param1, params[0]), Utils.<T2>cast(param2, params[1]), Utils.<T3>cast(param3, params[2]),
                 Utils.<T4>cast(param4, params[3]), Utils.<T5>cast(param5, params[4]));
         };
         return registerHandler(target, action, param1, param2, param3, param4, param5);
@@ -1208,7 +1205,7 @@
     public <T1, T2, T3, T4, T5, T6> Subscription on(String target, Action6<T1, T2, T3, T4, T5, T6> callback,
                                                     Type param1, Type param2, Type param3, Type param4, Type param5, Type param6) {
         ActionBase action = params -> {
-            callback.invoke(Utils.<T1>cast(param1, params[0]), Utils.<T2>cast(param2, params[1]), Utils.<T3>cast(param3, params[2]), 
+            callback.invoke(Utils.<T1>cast(param1, params[0]), Utils.<T2>cast(param2, params[1]), Utils.<T3>cast(param3, params[2]),
                 Utils.<T4>cast(param4, params[3]), Utils.<T5>cast(param5, params[4]), Utils.<T6>cast(param6, params[5]));
         };
         return registerHandler(target, action, param1, param2, param3, param4, param5, param6);
@@ -1240,7 +1237,7 @@
     public <T1, T2, T3, T4, T5, T6, T7> Subscription on(String target, Action7<T1, T2, T3, T4, T5, T6, T7> callback,
                                                         Type param1, Type param2, Type param3, Type param4, Type param5, Type param6, Type param7) {
         ActionBase action = params -> {
-            callback.invoke(Utils.<T1>cast(param1, params[0]), Utils.<T2>cast(param2, params[1]), Utils.<T3>cast(param3, params[2]), 
+            callback.invoke(Utils.<T1>cast(param1, params[0]), Utils.<T2>cast(param2, params[1]), Utils.<T3>cast(param3, params[2]),
                 Utils.<T4>cast(param4, params[3]), Utils.<T5>cast(param5, params[4]), Utils.<T6>cast(param6, params[5]), Utils.<T7>cast(param7, params[6]));
         };
         return registerHandler(target, action, param1, param2, param3, param4, param5, param6, param7);
@@ -1272,10 +1269,10 @@
      * @return A {@link Subscription} that can be disposed to unsubscribe from the hub method.
      */
     public <T1, T2, T3, T4, T5, T6, T7, T8> Subscription on(String target, Action8<T1, T2, T3, T4, T5, T6, T7, T8> callback,
-                                                            Type param1, Type param2, Type param3, Type param4, Type param5, Type param6, Type param7, 
+                                                            Type param1, Type param2, Type param3, Type param4, Type param5, Type param6, Type param7,
                                                             Type param8) {
         ActionBase action = params -> {
-            callback.invoke(Utils.<T1>cast(param1, params[0]), Utils.<T2>cast(param2, params[1]), Utils.<T3>cast(param3, params[2]), 
+            callback.invoke(Utils.<T1>cast(param1, params[0]), Utils.<T2>cast(param2, params[1]), Utils.<T3>cast(param3, params[2]),
                 Utils.<T4>cast(param4, params[3]), Utils.<T5>cast(param5, params[4]), Utils.<T6>cast(param6, params[5]), Utils.<T7>cast(param7, params[6]),
                 Utils.<T8>cast(param8, params[7]));
         };
