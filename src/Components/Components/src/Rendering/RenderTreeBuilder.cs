--- conflicted
+++ resolved
@@ -4,10 +4,6 @@
 using System;
 using System.Collections.Generic;
 using System.Diagnostics;
-<<<<<<< HEAD
-using System.Runtime.CompilerServices;
-=======
->>>>>>> 973a97fc
 using Microsoft.AspNetCore.Components.RenderTree;
 
 namespace Microsoft.AspNetCore.Components.Rendering
@@ -56,12 +52,8 @@
             }
 
             _openElementIndices.Push(_entries.Count);
-<<<<<<< HEAD
-            Append(RenderTreeFrame.Element(sequence, elementName));
-=======
             _entries.AppendElement(sequence, elementName);
             _lastNonAttributeFrameType = RenderTreeFrameType.Element;
->>>>>>> 973a97fc
         }
 
         /// <summary>
@@ -79,12 +71,7 @@
                 ProcessDuplicateAttributes(first: indexOfEntryBeingClosed + 1);
             }
 
-<<<<<<< HEAD
-            ref var entry = ref _entries.Buffer[indexOfEntryBeingClosed];
-            entry = entry.WithElementSubtreeLength(_entries.Count - indexOfEntryBeingClosed);
-=======
             _entries.Buffer[indexOfEntryBeingClosed].ElementSubtreeLengthField = _entries.Count - indexOfEntryBeingClosed;
->>>>>>> 973a97fc
         }
 
         /// <summary>
@@ -94,12 +81,8 @@
         /// <param name="markupContent">Content for the new markup frame.</param>
         public void AddMarkupContent(int sequence, string? markupContent)
         {
-<<<<<<< HEAD
-            Append(RenderTreeFrame.Markup(sequence, markupContent ?? string.Empty));
-=======
             _entries.AppendMarkup(sequence, markupContent ?? string.Empty);
             _lastNonAttributeFrameType = RenderTreeFrameType.Markup;
->>>>>>> 973a97fc
         }
 
         /// <summary>
@@ -109,12 +92,8 @@
         /// <param name="textContent">Content for the new text frame.</param>
         public void AddContent(int sequence, string? textContent)
         {
-<<<<<<< HEAD
-            Append(RenderTreeFrame.Text(sequence, textContent ?? string.Empty));
-=======
             _entries.AppendText(sequence, textContent ?? string.Empty);
             _lastNonAttributeFrameType = RenderTreeFrameType.Text;
->>>>>>> 973a97fc
         }
 
         /// <summary>
@@ -183,12 +162,7 @@
                 throw new InvalidOperationException($"Valueless attributes may only be added immediately after frames of type {RenderTreeFrameType.Element}");
             }
 
-<<<<<<< HEAD
-            Append(RenderTreeFrame.Attribute(sequence, name, BoxedTrue));
-=======
-
             _entries.AppendAttribute(sequence, name, BoxedTrue);
->>>>>>> 973a97fc
         }
 
         /// <summary>
@@ -437,22 +411,14 @@
         /// <param name="frame">A <see cref="RenderTreeFrame"/> holding the name and value of the attribute.</param>
         public void AddAttribute(int sequence, RenderTreeFrame frame)
         {
-<<<<<<< HEAD
-            if (frame.FrameType != RenderTreeFrameType.Attribute)
-=======
             if (frame.FrameTypeField != RenderTreeFrameType.Attribute)
->>>>>>> 973a97fc
             {
                 throw new ArgumentException($"The {nameof(frame.FrameType)} must be {RenderTreeFrameType.Attribute}.");
             }
 
             AssertCanAddAttribute();
-<<<<<<< HEAD
-            Append(frame.WithAttributeSequence(sequence));
-=======
             frame.SequenceField = sequence;
             _entries.Append(frame);
->>>>>>> 973a97fc
         }
 
         /// <summary>
@@ -505,11 +471,7 @@
                 throw new InvalidOperationException($"Incorrect frame type: '{prevFrame.FrameTypeField}'");
             }
 
-<<<<<<< HEAD
-            prevFrame = prevFrame.WithAttributeEventUpdatesAttributeName(updatesAttributeName);
-=======
             prevFrame.AttributeEventUpdatesAttributeNameField = updatesAttributeName;
->>>>>>> 973a97fc
         }
 
         /// <summary>
@@ -580,12 +542,8 @@
             }
 
             _openElementIndices.Push(_entries.Count);
-<<<<<<< HEAD
-            Append(RenderTreeFrame.ChildComponent(sequence, componentType));
-=======
             _entries.AppendComponent(sequence, componentType);
             _lastNonAttributeFrameType = RenderTreeFrameType.Component;
->>>>>>> 973a97fc
         }
 
         /// <summary>
@@ -603,12 +561,7 @@
                 ProcessDuplicateAttributes(first: indexOfEntryBeingClosed + 1);
             }
 
-<<<<<<< HEAD
-            ref var entry = ref _entries.Buffer[indexOfEntryBeingClosed];
-            entry = entry.WithComponentSubtreeLength(_entries.Count - indexOfEntryBeingClosed);
-=======
             _entries.Buffer[indexOfEntryBeingClosed].ComponentSubtreeLengthField = _entries.Count - indexOfEntryBeingClosed;
->>>>>>> 973a97fc
         }
 
         /// <summary>
@@ -623,12 +576,8 @@
                 throw new InvalidOperationException($"Element reference captures may only be added as children of frames of type {RenderTreeFrameType.Element}");
             }
 
-<<<<<<< HEAD
-            Append(RenderTreeFrame.ElementReferenceCapture(sequence, elementReferenceCaptureAction));
-=======
             _entries.AppendElementReferenceCapture(sequence, elementReferenceCaptureAction);
             _lastNonAttributeFrameType = RenderTreeFrameType.ElementReferenceCapture;
->>>>>>> 973a97fc
         }
 
         /// <summary>
@@ -650,12 +599,8 @@
                 throw new InvalidOperationException(ComponentReferenceCaptureInvalidParentMessage);
             }
 
-<<<<<<< HEAD
-            Append(RenderTreeFrame.ComponentReferenceCapture(sequence, componentReferenceCaptureAction, parentFrameIndexValue));
-=======
             _entries.AppendComponentReferenceCapture(sequence, componentReferenceCaptureAction, parentFrameIndexValue);
             _lastNonAttributeFrameType = RenderTreeFrameType.ComponentReferenceCapture;
->>>>>>> 973a97fc
         }
 
         /// <summary>
@@ -673,12 +618,8 @@
             }
 
             _openElementIndices.Push(_entries.Count);
-<<<<<<< HEAD
-            Append(RenderTreeFrame.Region(sequence));
-=======
             _entries.AppendRegion(sequence);
             _lastNonAttributeFrameType = RenderTreeFrameType.Region;
->>>>>>> 973a97fc
         }
 
         /// <summary>
@@ -688,12 +629,7 @@
         public void CloseRegion()
         {
             var indexOfEntryBeingClosed = _openElementIndices.Pop();
-<<<<<<< HEAD
-            ref var entry = ref _entries.Buffer[indexOfEntryBeingClosed];
-            entry = entry.WithRegionSubtreeLength(_entries.Count - indexOfEntryBeingClosed);
-=======
             _entries.Buffer[indexOfEntryBeingClosed].RegionSubtreeLengthField = _entries.Count - indexOfEntryBeingClosed;
->>>>>>> 973a97fc
         }
 
         private void AssertCanAddAttribute()
