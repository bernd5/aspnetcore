@ECHO OFF
SETLOCAL
<<<<<<< HEAD

REM Use '$' as a variable name prefix to avoid MSBuild variable collisions with these variables
set $target=%1
set $sdkVersion=%2
set $runtimeVersion=%3
set $aspRuntimeVersion=%4
set $queue=%5
set $arch=%6
set $quarantined=%7
set $ef=%8
set $helixTimeout=%9
REM Batch only supports up to 9 arguments using the %# syntax, need to shift to get more
shift
set $feedCred=%9

set DOTNET_HOME=%CD%\sdk%random%
set DOTNET_ROOT=%DOTNET_HOME%\%$arch%
set DOTNET_SKIP_FIRST_TIME_EXPERIENCE=1
set DOTNET_MULTILEVEL_LOOKUP=0
set DOTNET_CLI_HOME=%CD%\home%random%
set VSTEST_DUMP_PATH=%HELIX_DUMP_FOLDER%

set "PATH=%DOTNET_ROOT%;%PATH%;%HELIX_CORRELATION_PAYLOAD%\node\bin"
echo Set path to: "%PATH%"
echo.

echo "InstallDotNet %DOTNET_ROOT% %$sdkVersion% %$arch% '' $true '' '' $true"
powershell.exe -noLogo -NoProfile -ExecutionPolicy unrestricted -command ". eng\common\tools.ps1; InstallDotNet %DOTNET_ROOT% %$sdkVersion% %$arch% '' $true '' '' $true"
echo.

IF [%$feedCred%] == [] (
    echo "InstallDotNet %DOTNET_ROOT% %$runtimeVersion% %$arch% dotnet $true '' '' $true"
    powershell.exe -noLogo -NoProfile -ExecutionPolicy unrestricted -command ". eng\common\tools.ps1; InstallDotNet %DOTNET_ROOT% %$runtimeVersion% %$arch% dotnet $true '' '' $true"
) else (
    echo "InstallDotNet %DOTNET_ROOT% %$runtimeVersion% %$arch% dotnet $true https://dotnetclimsrc.blob.core.windows.net/dotnet ... $true"
    powershell.exe -noLogo -NoProfile -ExecutionPolicy unrestricted -command ". eng\common\tools.ps1; InstallDotNet %DOTNET_ROOT% %$runtimeVersion% %$arch% dotnet $true https://dotnetclimsrc.blob.core.windows.net/dotnet %$feedCred% $true"
)
echo.

set exit_code=0

echo "Restore: dotnet restore RunTests\RunTests.csproj --ignore-failed-sources"
dotnet restore RunTests\RunTests.csproj --ignore-failed-sources

echo "Running tests: dotnet run --no-restore --project RunTests\RunTests.csproj -- --target %$target% --runtime %$aspRuntimeVersion% --queue %$queue% --arch %$arch% --quarantined %$quarantined% --ef %$ef% --helixTimeout %$helixTimeout%"
dotnet run --no-restore --project RunTests\RunTests.csproj -- --target %$target% --runtime %$aspRuntimeVersion% --queue %$queue% --arch %$arch% --quarantined %$quarantined% --ef %$ef% --helixTimeout %$helixTimeout%
if errorlevel neq 0 (
    set exit_code=%errorlevel%
)
echo "Finished running tests: exit_code=%exit_code%"
exit /b %exit_code%
=======
PowerShell -NoProfile -NoLogo -ExecutionPolicy Bypass -Command "[System.Threading.Thread]::CurrentThread.CurrentCulture = ''; [System.Threading.Thread]::CurrentThread.CurrentUICulture = ''; try { & '%~dp0runtests.ps1' %*; exit $LASTEXITCODE } catch { write-host $_; exit 1 }"
SET exit_code=%ERRORLEVEL%
ECHO runtests.cmd completed
EXIT /b %exit_code%
>>>>>>> 302246df
<|MERGE_RESOLUTION|>--- conflicted
+++ resolved
@@ -1,60 +1,7 @@
 @ECHO OFF
 SETLOCAL
-<<<<<<< HEAD
 
-REM Use '$' as a variable name prefix to avoid MSBuild variable collisions with these variables
-set $target=%1
-set $sdkVersion=%2
-set $runtimeVersion=%3
-set $aspRuntimeVersion=%4
-set $queue=%5
-set $arch=%6
-set $quarantined=%7
-set $ef=%8
-set $helixTimeout=%9
-REM Batch only supports up to 9 arguments using the %# syntax, need to shift to get more
-shift
-set $feedCred=%9
-
-set DOTNET_HOME=%CD%\sdk%random%
-set DOTNET_ROOT=%DOTNET_HOME%\%$arch%
-set DOTNET_SKIP_FIRST_TIME_EXPERIENCE=1
-set DOTNET_MULTILEVEL_LOOKUP=0
-set DOTNET_CLI_HOME=%CD%\home%random%
-set VSTEST_DUMP_PATH=%HELIX_DUMP_FOLDER%
-
-set "PATH=%DOTNET_ROOT%;%PATH%;%HELIX_CORRELATION_PAYLOAD%\node\bin"
-echo Set path to: "%PATH%"
-echo.
-
-echo "InstallDotNet %DOTNET_ROOT% %$sdkVersion% %$arch% '' $true '' '' $true"
-powershell.exe -noLogo -NoProfile -ExecutionPolicy unrestricted -command ". eng\common\tools.ps1; InstallDotNet %DOTNET_ROOT% %$sdkVersion% %$arch% '' $true '' '' $true"
-echo.
-
-IF [%$feedCred%] == [] (
-    echo "InstallDotNet %DOTNET_ROOT% %$runtimeVersion% %$arch% dotnet $true '' '' $true"
-    powershell.exe -noLogo -NoProfile -ExecutionPolicy unrestricted -command ". eng\common\tools.ps1; InstallDotNet %DOTNET_ROOT% %$runtimeVersion% %$arch% dotnet $true '' '' $true"
-) else (
-    echo "InstallDotNet %DOTNET_ROOT% %$runtimeVersion% %$arch% dotnet $true https://dotnetclimsrc.blob.core.windows.net/dotnet ... $true"
-    powershell.exe -noLogo -NoProfile -ExecutionPolicy unrestricted -command ". eng\common\tools.ps1; InstallDotNet %DOTNET_ROOT% %$runtimeVersion% %$arch% dotnet $true https://dotnetclimsrc.blob.core.windows.net/dotnet %$feedCred% $true"
-)
-echo.
-
-set exit_code=0
-
-echo "Restore: dotnet restore RunTests\RunTests.csproj --ignore-failed-sources"
-dotnet restore RunTests\RunTests.csproj --ignore-failed-sources
-
-echo "Running tests: dotnet run --no-restore --project RunTests\RunTests.csproj -- --target %$target% --runtime %$aspRuntimeVersion% --queue %$queue% --arch %$arch% --quarantined %$quarantined% --ef %$ef% --helixTimeout %$helixTimeout%"
-dotnet run --no-restore --project RunTests\RunTests.csproj -- --target %$target% --runtime %$aspRuntimeVersion% --queue %$queue% --arch %$arch% --quarantined %$quarantined% --ef %$ef% --helixTimeout %$helixTimeout%
-if errorlevel neq 0 (
-    set exit_code=%errorlevel%
-)
-echo "Finished running tests: exit_code=%exit_code%"
-exit /b %exit_code%
-=======
 PowerShell -NoProfile -NoLogo -ExecutionPolicy Bypass -Command "[System.Threading.Thread]::CurrentThread.CurrentCulture = ''; [System.Threading.Thread]::CurrentThread.CurrentUICulture = ''; try { & '%~dp0runtests.ps1' %*; exit $LASTEXITCODE } catch { write-host $_; exit 1 }"
 SET exit_code=%ERRORLEVEL%
 ECHO runtests.cmd completed
-EXIT /b %exit_code%
->>>>>>> 302246df
+EXIT /b %exit_code%